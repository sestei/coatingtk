#!/usr/bin/env python
# This work is licensed under the Creative Commons Attribution-NonCommercial-
# ShareAlike 4.0 International License. To view a copy of this license, visit
# http://creativecommons.org/licenses/by-nc-sa/4.0/ or send a letter to Creative
# Commons, PO Box 1866, Mountain View, CA 94042, USA.

import numpy as np

def angle(alpha1, n1, n2):
    """
    Returns the angle after refraction at a boundary with indices of refraction
    n1 and n2, angle of incidence alpha1
    """
<<<<<<< HEAD
    return np.arcsin(n1/n2 * np.sin(alpha1))

=======
    arg = n1/n2 * np.sin(alpha1)
    arg[abs(arg) > 1] = np.NaN
    return np.arcsin(arg)
    
>>>>>>> dc19b31c
def rho(alpha1, n1, alpha2, n2):
    """
    Returns a pair of reflectivities for a boundary between materials of
    refractive indices n1 and n2, with angles of incidence alpha1 and alpha2
    """
    a = n1*np.cos(alpha1)
    b = n2*np.cos(alpha2)
    c = n2*np.cos(alpha1)
    d = n1*np.cos(alpha2)
    rho_s = (a-b)/(a+b)
    rho_p = (c-d)/(c+d)
    return (rho_s, rho_p)<|MERGE_RESOLUTION|>--- conflicted
+++ resolved
@@ -11,15 +11,10 @@
     Returns the angle after refraction at a boundary with indices of refraction
     n1 and n2, angle of incidence alpha1
     """
-<<<<<<< HEAD
-    return np.arcsin(n1/n2 * np.sin(alpha1))
-
-=======
     arg = n1/n2 * np.sin(alpha1)
     arg[abs(arg) > 1] = np.NaN
     return np.arcsin(arg)
     
->>>>>>> dc19b31c
 def rho(alpha1, n1, alpha2, n2):
     """
     Returns a pair of reflectivities for a boundary between materials of
