--- conflicted
+++ resolved
@@ -17,11 +17,7 @@
     with index of refraction n
     """
     k = n*2*np.pi/wavelength
-<<<<<<< HEAD
-    return k*d * np.cos(alpha) #TODO unsolved question: should this be "*" or "/"???
-=======
     return k*d * np.cos(alpha)
->>>>>>> e6d26ff0
 
 def M(rho, delta):
     """
@@ -33,10 +29,6 @@
                     * np.matrix([[np.exp(-1j*delta), 0], [0, np.exp(1j*delta)]]))
 
 class Stack(object):
-<<<<<<< HEAD
-    """docstring for Stack"""
-    def __init__(self, stacks_n, stacks_d, alpha_0=0.0):
-=======
     """
     class Stack
 
@@ -46,16 +38,12 @@
     and AOI.
     """
     def __init__(self, stacks_n, stacks_d, lambda0, alpha_0=0.0):
->>>>>>> e6d26ff0
         self._layers = len(stacks_n)
 
         self._stacks_n = np.asarray(stacks_n)
         self._stacks_d = np.asarray(stacks_d)
         self._alpha_0 = np.deg2rad(alpha_0)
-<<<<<<< HEAD
-=======
         self._lambda_0 = lambda0
->>>>>>> e6d26ff0
         self._stacks_rho = np.zeros(self._layers-1)
         self._stacks_a = np.zeros(self._layers-1)
         self._valid = False
@@ -101,11 +89,7 @@
         self._stacks_rho = np.array(rhos)
         self._valid = True
 
-<<<<<<< HEAD
-    def _propagate(self, wavelength):
-=======
     def _propagate(self):
->>>>>>> e6d26ff0
         if not self.is_valid():
             self.update()
         Ms = np.eye(2)
@@ -114,22 +98,14 @@
         deltas[0:-1] = delta(self._stacks_d,
                            self._stacks_n[1:-1],
                            self._stacks_a[0:-1],
-<<<<<<< HEAD
-                           wavelength)
-=======
                            self._lambda_0)
->>>>>>> e6d26ff0
         for r, p in zip(self._stacks_rho, deltas):
             Ms = Ms * M(r[0], p)
             Mp = Mp * M(r[1], p)
 
         return Ms, Mp
 
-<<<<<<< HEAD
-    def efi(self, wavelength, steps=30):
-=======
     def efi(self, steps=30):
->>>>>>> e6d26ff0
         # EFI calculation following Arnon/Baumeister 1980
         # TODO: this needs to be combined with the above calculation, can't be
         #       that difficult!
@@ -140,11 +116,7 @@
                               [1j*q_i*np.sin(beta_i), np.cos(beta_i)]])
 
         def beta_i(theta_i, n_i, h_i):
-<<<<<<< HEAD
-            return 2*np.pi/wavelength*np.cos(theta_i)*n_i*h_i
-=======
             return 2*np.pi/self._lambda_0*np.cos(theta_i)*n_i*h_i
->>>>>>> e6d26ff0
 
         def q_i(n_i):
             return n_i # for now, but see (5) and (6) of Arnon/Baumeister 1980
@@ -177,15 +149,9 @@
         for ii in range(0, self._layers):
             n_i = self._stacks_n[ii]
             if ii == 0:
-<<<<<<< HEAD
-                deltaL = -wavelength / 2.0 / n_i / steps
-            elif ii == self._layers-1:
-                deltaL = wavelength / 2.0 / n_i / steps
-=======
                 deltaL = -self._lambda_0 / 2.0 / n_i / steps
             elif ii == self._layers-1:
                 deltaL = self._lambda_0 / 2.0 / n_i / steps
->>>>>>> e6d26ff0
             else:
                 deltaL = self._stacks_d[ii-1] / steps
             
@@ -205,25 +171,15 @@
 
         return (X, E2/E0p2(myM))
 
-<<<<<<< HEAD
-    def reflectivity(self, wavelength):
-        Ms, Mp = self._propagate(wavelength)
-=======
     def reflectivity(self):
         Ms, Mp = self._propagate()
->>>>>>> e6d26ff0
 
         rs = abs(Ms[1,0] / Ms[0,0])
         rp = abs(Mp[1,0] / Mp[0,0])
         return (rs**2, rp**2)
 
-<<<<<<< HEAD
-    def phase(self, wavelength):
-        Ms, Mp = self._propagate(wavelength)
-=======
     def phase(self):
         Ms, Mp = self._propagate()
->>>>>>> e6d26ff0
 
         phis = -np.angle(Ms[1,0] / Ms[0,0])
         phip = -np.angle(Mp[1,0] / Mp[0,0])
